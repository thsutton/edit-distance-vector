name:                edit-distance-vector
<<<<<<< HEAD
version:             1.0.0.3
=======
version:             1.0.0.4
>>>>>>> c9961bb4
synopsis:            Calculate edit distances and edit scripts between vectors.
description:
  An implementation of the Wagner–Fischer dynamic programming algorithm to
  find the optimal edit script and cost between two sequences.
  .
  The implementation in this package is specialised to sequences represented
  with "Data.Vector" but is otherwise agnostic to:
  .
  * The type of values in the vectors;
  .
  * The type representing edit operations; and
  .
  * The type representing the cost of operations.
  .
homepage:            https://github.com/thsutton/edit-distance-vector
bug-reports:         https://github.com/thsutton/edit-distance-vector/issues
license:             BSD3
license-file:        LICENSE
author:              Thomas Sutton
maintainer:          me@thomas-sutton.id.au
copyright:           (c) 2015 Thomas Sutton and others.
category:            Data, Data Structures, Algorithms
build-type:          Simple
extra-source-files:  README.md, CHANGELOG.md, test/sample.hs
cabal-version:       >=1.10

source-repository    HEAD
  type:              git
  location:          https://github.com/thsutton/edit-distance-vector

library
  default-language:    Haskell2010
  hs-source-dirs:      lib
  exposed-modules:
      Data.Vector.Distance
  build-depends:
      base >=4.5 && <5.0
    , vector >= 0.8

test-suite             properties
  default-language:    Haskell2010
  type:                exitcode-stdio-1.0
  hs-source-dirs:      test
  main-is:             properties.hs
  build-depends:
      base
    , QuickCheck
    , edit-distance-vector
    , quickcheck-instances
    , vector<|MERGE_RESOLUTION|>--- conflicted
+++ resolved
@@ -1,9 +1,5 @@
 name:                edit-distance-vector
-<<<<<<< HEAD
-version:             1.0.0.3
-=======
 version:             1.0.0.4
->>>>>>> c9961bb4
 synopsis:            Calculate edit distances and edit scripts between vectors.
 description:
   An implementation of the Wagner–Fischer dynamic programming algorithm to
